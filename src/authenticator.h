#include <stdarg.h>
#include <stdbool.h>
#include <stdint.h>
#include <stdlib.h>

/**
 * Controls the amount of fault tolerance that the QR code should accept. Require the feature
 * flag `with-qrcode`.
 */
typedef enum ErrorCorrectionLevel {
  /**
   * 7% of data bytes can be restored.
   */
  Low,
  /**
   * 15% of data bytes can be restored.
   */
  Medium,
  /**
   * 25% of data bytes can be restored.
   */
  Quartile,
  /**
   * 30% of data bytes can be restored.
   */
  High,
} ErrorCorrectionLevel;

#ifdef __cplusplus
extern "C" {
#endif // __cplusplus

/**
 * A function that can be used for convenient access to the function
 * `create_secret`, by providing a default of `32` to the `length` parameter.
 */
const char *create_secret(uint8_t len) CF_SWIFT_NAME(create_secret(len:));

#if defined(DEFINE_QRCODE)
/**
 * A function that can be used for convenient access to the function
 * `qr_code`, by providing a default of 200 to the `width` parameter, 200
 * to the `height` parameter, and `ErrorCorrectionLevel::Medium` to the `level` parameter.
 */
const char *qr_code(const char *secret,
                    const char *name,
                    const char *title,
                    uint32_t witdh,
                    uint32_t height,
                    enum ErrorCorrectionLevel level) CF_SWIFT_NAME(qr_code(secret:name:title:witdh:height:level:));
#endif

/**
 * # Safety
 * A function that can be used for convenient access to the function
 * `qr_code_url`, by providing a default of 200 to the `width` parameter, 200
 * to the `height` parameter, and `ErrorCorrectionLevel::Medium` to the `level` parameter.
 */
const char *qr_code_url(const char *secret,
                        const char *name,
                        const char *title,
                        uint32_t witdh,
                        uint32_t height,
                        enum ErrorCorrectionLevel level) CF_SWIFT_NAME(qr_code_url(secret:name:title:witdh:height:level:));

/**
 * # Safety
 * A function that can be used for convenient access to the function
 * `get_code`, by providing a default of the current time to the
 * `secret` parameter.
 * `times_slice` parameter.
 */
const char *get_code(const char *secret,
                     uint64_t time_slice) CF_SWIFT_NAME(get_code(secret:time_slice:));

/**
 * # Safety
 * A function that can be used for convenient access to the function
 * `verify_code`, by providing a default of 0 to the `discrepancy` parameter,
 * and the current time to the `times_slice` parameter.
 */
bool verify_code(const char *secret,
                 const char *code,
                 uint64_t discrepancy,
                 uint64_t time_slice) CF_SWIFT_NAME(verify_code(secret:code:discrepancy:time_slice:));

/**
 * # Safety
 * A function that can be used for free returnd to C string
 * `str`, the string which be passed to outside
 */
<<<<<<< HEAD
void free_str(char *str);
=======
void free_str(char *str) CF_SWIFT_NAME(free_str(str:));
>>>>>>> e1b25707

#ifdef __cplusplus
} // extern "C"
#endif // __cplusplus<|MERGE_RESOLUTION|>--- conflicted
+++ resolved
@@ -89,11 +89,7 @@
  * A function that can be used for free returnd to C string
  * `str`, the string which be passed to outside
  */
-<<<<<<< HEAD
-void free_str(char *str);
-=======
 void free_str(char *str) CF_SWIFT_NAME(free_str(str:));
->>>>>>> e1b25707
 
 #ifdef __cplusplus
 } // extern "C"
